[workspace]
members = ["crypto-primitives", "macros"]
resolver = "2"

[workspace.package]
version = "0.5.0"
<<<<<<< HEAD
authors = ["arkworks contributors"]
=======
authors = [ "arkworks contributors" ]
>>>>>>> 5f41c006
description = "A library of useful cryptographic primitives"
homepage = "https://arkworks.rs"
repository = "https://github.com/arkworks-rs/crypto-primitives"
documentation = "https://docs.rs/ark-crypto-primitives/"
keywords = ["gr1cs", "pedersen", "blake2s", "snark", "schnorr"]
categories = ["cryptography"]
include = ["Cargo.toml", "src", "README.md", "LICENSE-APACHE", "LICENSE-MIT"]
license = "MIT/Apache-2.0"
edition = "2021"

[profile.release]
opt-level = 3
lto = "thin"
incremental = true
panic = 'abort'

[profile.bench]
opt-level = 3
debug = false
rpath = false
lto = "thin"
incremental = true
debug-assertions = false

[profile.dev]
opt-level = 0
panic = 'abort'

[profile.test]
opt-level = 3
lto = "thin"
incremental = true
debug-assertions = true
debug = true

<<<<<<< HEAD

[patch.crates-io]
ark-ff = { git = "https://github.com/arkworks-rs/algebra" }
ark-ec = { git = "https://github.com/arkworks-rs/algebra" }
ark-serialize = { git = "https://github.com/arkworks-rs/algebra" }
ark-relations = { git = "https://github.com/arkworks-rs/snark" }
ark-snark = { git = "https://github.com/arkworks-rs/snark" }
ark-r1cs-std = { git = "https://github.com/arkworks-rs/r1cs-std" }
ark-poly = { git = "https://github.com/arkworks-rs/algebra" }
=======
# [patch.crates-io]
# ark-r1cs-std = { git = "https://github.com/arkworks-rs/r1cs-std/" }
# ark-ff = { git = "https://github.com/arkworks-rs/algebra/" }
# ark-ec = { git = "https://github.com/arkworks-rs/algebra/" }
# ark-poly = { git = "https://github.com/arkworks-rs/algebra/" }
# ark-serialize = { git = "https://github.com/arkworks-rs/algebra/" }
# ark-std = { git = "https://github.com/arkworks-rs/std/" }

# ark-ed-on-bls12-377 = { git = "https://github.com/arkworks-rs/algebra/" }
# ark-ed-on-bls12-381 = { git = "https://github.com/arkworks-rs/algebra/" }
# ark-bls12-377 = { git = "https://github.com/arkworks-rs/algebra/" }
# ark-mnt4-298 = { git = "https://github.com/arkworks-rs/algebra/" }
# ark-mnt6-298 = { git = "https://github.com/arkworks-rs/algebra/" }
>>>>>>> 5f41c006
<|MERGE_RESOLUTION|>--- conflicted
+++ resolved
@@ -4,11 +4,7 @@
 
 [workspace.package]
 version = "0.5.0"
-<<<<<<< HEAD
-authors = ["arkworks contributors"]
-=======
 authors = [ "arkworks contributors" ]
->>>>>>> 5f41c006
 description = "A library of useful cryptographic primitives"
 homepage = "https://arkworks.rs"
 repository = "https://github.com/arkworks-rs/crypto-primitives"
@@ -44,7 +40,6 @@
 debug-assertions = true
 debug = true
 
-<<<<<<< HEAD
 
 [patch.crates-io]
 ark-ff = { git = "https://github.com/arkworks-rs/algebra" }
@@ -53,19 +48,4 @@
 ark-relations = { git = "https://github.com/arkworks-rs/snark" }
 ark-snark = { git = "https://github.com/arkworks-rs/snark" }
 ark-r1cs-std = { git = "https://github.com/arkworks-rs/r1cs-std" }
-ark-poly = { git = "https://github.com/arkworks-rs/algebra" }
-=======
-# [patch.crates-io]
-# ark-r1cs-std = { git = "https://github.com/arkworks-rs/r1cs-std/" }
-# ark-ff = { git = "https://github.com/arkworks-rs/algebra/" }
-# ark-ec = { git = "https://github.com/arkworks-rs/algebra/" }
-# ark-poly = { git = "https://github.com/arkworks-rs/algebra/" }
-# ark-serialize = { git = "https://github.com/arkworks-rs/algebra/" }
-# ark-std = { git = "https://github.com/arkworks-rs/std/" }
-
-# ark-ed-on-bls12-377 = { git = "https://github.com/arkworks-rs/algebra/" }
-# ark-ed-on-bls12-381 = { git = "https://github.com/arkworks-rs/algebra/" }
-# ark-bls12-377 = { git = "https://github.com/arkworks-rs/algebra/" }
-# ark-mnt4-298 = { git = "https://github.com/arkworks-rs/algebra/" }
-# ark-mnt6-298 = { git = "https://github.com/arkworks-rs/algebra/" }
->>>>>>> 5f41c006
+ark-poly = { git = "https://github.com/arkworks-rs/algebra" }