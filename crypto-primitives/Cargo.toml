[package]
name = "ark-crypto-primitives"
description.workspace = true
documentation.workspace = true
keywords.workspace = true
version.workspace = true
authors.workspace = true
homepage.workspace = true
repository.workspace = true
categories.workspace = true
include.workspace = true
license.workspace = true
edition.workspace = true

################################# Dependencies ################################

[dependencies]
<<<<<<< HEAD
ark-crypto-primitives-macros = { version = "^0.5.0", path = "../macros" }

ark-ff = { version = "^0.5.0", default-features = false }
ark-ec = { version = "^0.5.0", default-features = false }
ark-std = { version = "^0.5.0", default-features = false }
ark-relations = { git = "https://github.com/arkworks-rs/snark.git", default-features = true }
ark-serialize = { version = "^0.5.0", default-features = false, features = [
    "derive",
] }
=======
ark-crypto-primitives-macros = { version = "0.5.0", path = "../macros" }

ark-ff = { version = "0.5.0", default-features = false }
ark-ec = { version = "0.5.0", default-features = false }
ark-std = { version = "0.5.0", default-features = false }
ark-relations = { version = "0.5.0", default-features = false }
ark-serialize = { version = "0.5.0", default-features = false, features = [ "derive" ] }
>>>>>>> 5f41c006

blake2 = { version = "0.10", default-features = false }
sha2 = { version = "0.10", default-features = false }
digest = { version = "0.10", default-features = false }
merlin = { version = "3.0.0", default-features = false, optional = true }
<<<<<<< HEAD
num-bigint = "0.4.4"
ark-r1cs-std = { git = "https://github.com/arkworks-rs/r1cs-std", default-features = true, optional = true }
ark-snark = { git = "https://github.com/arkworks-rs/snark.git", default-features = true }
=======

ark-r1cs-std = { version = "0.5.0", optional = true, default-features = false }
ark-snark = { version = "0.5.0", default-features = false }
>>>>>>> 5f41c006

rayon = { version = "1.0", optional = true }
derivative = { version = "2.0", features = ["use_core"] }
tracing = { version = "0.1", default-features = false, features = [
    "attributes",
], optional = true }
hashbrown = { version = "0.14", default-features = false, features = [
    "inline-more",
    "allocator-api2",
], optional = true }

[features]
default = ["std"]
std = ["ark-ff/std", "ark-ec/std", "ark-std/std", "ark-relations/std"]
print-trace = ["ark-std/print-trace"]
parallel = [
    "std",
    "rayon",
    "ark-ec/parallel",
    "ark-std/parallel",
    "ark-ff/parallel",
]
r1cs = ["ark-r1cs-std", "tracing"]
gr1cs = ["ark-r1cs-std", "tracing"]
crh = ["sponge"]
asm = ["ark-ff/asm"]
sponge = ["merlin"]
commitment = ["crh"]
merkle_tree = ["crh", "hashbrown"]
encryption = []
prf = []
snark = []
signature = []
asm = [ "ark-ff/asm" ]

[target.'cfg(all(target_has_atomic = "8", target_has_atomic = "16", target_has_atomic = "32", target_has_atomic = "64", target_has_atomic = "ptr"))'.dependencies]
ahash = { version = "0.8", default-features = false }

[target.'cfg(not(all(target_has_atomic = "8", target_has_atomic = "16", target_has_atomic = "32", target_has_atomic = "64", target_has_atomic = "ptr")))'.dependencies]
fnv = { version = "1.0", default-features = false }

[dev-dependencies]
<<<<<<< HEAD
ark-ed-on-bls12-377 = { git = "https://github.com/arkworks-rs/algebra", default-features = false, features = [
    "r1cs",
] }
ark-ed-on-bls12-381 = { git = "https://github.com/arkworks-rs/algebra", default-features = false, features = [
    "r1cs",
] }
ark-bls12-377 = { git = "https://github.com/arkworks-rs/algebra", default-features = false, features = [
    "curve",
] }
ark-bls12-381 = { git = "https://github.com/arkworks-rs/algebra", default-features = false, features = [
    "curve",
] }
ark-mnt4-298 = { git = "https://github.com/arkworks-rs/algebra", default-features = false, features = [
    "curve",
] }
ark-mnt6-298 = { git = "https://github.com/arkworks-rs/algebra", default-features = false }
criterion = { version = "0.4" }
=======
ark-ed-on-bls12-377 = { version = "0.5.0", default-features = false }
ark-ed-on-bls12-381 = { version = "0.5.0", default-features = false, features = [ "r1cs" ] }
ark-bls12-377 = { version = "0.5.0", default-features = false, features = [ "curve", "r1cs" ] }
ark-mnt4-298 = { version = "0.5.0", default-features = false, features = [ "curve", "r1cs" ] }
ark-mnt6-298 = { version = "0.5.0", default-features = false, features = [ "r1cs" ] }
criterion = { version = "0.5" }
>>>>>>> 5f41c006

################################# Benchmarks ##################################

[[bench]]
name = "pedersen_crh"
path = "benches/crh.rs"
harness = false
required-features = ["crh"]

[[bench]]
name = "pedersen_comm"
path = "benches/comm.rs"
harness = false
required-features = ["commitment"]

[[bench]]
name = "blake2s_prf"
path = "benches/prf.rs"
harness = false
required-features = ["prf"]

[[bench]]
name = "schnorr_sig"
path = "benches/signature.rs"
harness = false
required-features = ["signature"]

[[bench]]
name = "merkle_tree"
path = "benches/merkle_tree.rs"
harness = false
required-features = ["merkle_tree"]<|MERGE_RESOLUTION|>--- conflicted
+++ resolved
@@ -15,49 +15,27 @@
 ################################# Dependencies ################################
 
 [dependencies]
-<<<<<<< HEAD
-ark-crypto-primitives-macros = { version = "^0.5.0", path = "../macros" }
-
-ark-ff = { version = "^0.5.0", default-features = false }
-ark-ec = { version = "^0.5.0", default-features = false }
-ark-std = { version = "^0.5.0", default-features = false }
-ark-relations = { git = "https://github.com/arkworks-rs/snark.git", default-features = true }
-ark-serialize = { version = "^0.5.0", default-features = false, features = [
-    "derive",
-] }
-=======
 ark-crypto-primitives-macros = { version = "0.5.0", path = "../macros" }
 
 ark-ff = { version = "0.5.0", default-features = false }
 ark-ec = { version = "0.5.0", default-features = false }
 ark-std = { version = "0.5.0", default-features = false }
-ark-relations = { version = "0.5.0", default-features = false }
+ark-relations = { git = "https://github.com/arkworks-rs/snark.git", default-features = true }
 ark-serialize = { version = "0.5.0", default-features = false, features = [ "derive" ] }
->>>>>>> 5f41c006
+ark-r1cs-std = { git = "https://github.com/arkworks-rs/r1cs-std", default-features = true, optional = true }
+ark-snark = { git = "https://github.com/arkworks-rs/snark.git", default-features = true }
 
 blake2 = { version = "0.10", default-features = false }
 sha2 = { version = "0.10", default-features = false }
 digest = { version = "0.10", default-features = false }
 merlin = { version = "3.0.0", default-features = false, optional = true }
-<<<<<<< HEAD
 num-bigint = "0.4.4"
-ark-r1cs-std = { git = "https://github.com/arkworks-rs/r1cs-std", default-features = true, optional = true }
-ark-snark = { git = "https://github.com/arkworks-rs/snark.git", default-features = true }
-=======
 
-ark-r1cs-std = { version = "0.5.0", optional = true, default-features = false }
-ark-snark = { version = "0.5.0", default-features = false }
->>>>>>> 5f41c006
 
 rayon = { version = "1.0", optional = true }
 derivative = { version = "2.0", features = ["use_core"] }
-tracing = { version = "0.1", default-features = false, features = [
-    "attributes",
-], optional = true }
-hashbrown = { version = "0.14", default-features = false, features = [
-    "inline-more",
-    "allocator-api2",
-], optional = true }
+tracing = { version = "0.1", default-features = false, features = [ "attributes" ], optional = true }
+hashbrown = { version = "0.14", default-features = false, features = [ "inline-more", "allocator-api2" ], optional = true }
 
 [features]
 default = ["std"]
@@ -90,32 +68,13 @@
 fnv = { version = "1.0", default-features = false }
 
 [dev-dependencies]
-<<<<<<< HEAD
-ark-ed-on-bls12-377 = { git = "https://github.com/arkworks-rs/algebra", default-features = false, features = [
-    "r1cs",
-] }
-ark-ed-on-bls12-381 = { git = "https://github.com/arkworks-rs/algebra", default-features = false, features = [
-    "r1cs",
-] }
-ark-bls12-377 = { git = "https://github.com/arkworks-rs/algebra", default-features = false, features = [
-    "curve",
-] }
-ark-bls12-381 = { git = "https://github.com/arkworks-rs/algebra", default-features = false, features = [
-    "curve",
-] }
-ark-mnt4-298 = { git = "https://github.com/arkworks-rs/algebra", default-features = false, features = [
-    "curve",
-] }
-ark-mnt6-298 = { git = "https://github.com/arkworks-rs/algebra", default-features = false }
-criterion = { version = "0.4" }
-=======
-ark-ed-on-bls12-377 = { version = "0.5.0", default-features = false }
-ark-ed-on-bls12-381 = { version = "0.5.0", default-features = false, features = [ "r1cs" ] }
-ark-bls12-377 = { version = "0.5.0", default-features = false, features = [ "curve", "r1cs" ] }
-ark-mnt4-298 = { version = "0.5.0", default-features = false, features = [ "curve", "r1cs" ] }
-ark-mnt6-298 = { version = "0.5.0", default-features = false, features = [ "r1cs" ] }
+ark-ed-on-bls12-377 = { git = "https://github.com/arkworks-rs/algebra", default-features = false, features = [ "r1cs" ] }
+ark-ed-on-bls12-381 = { git = "https://github.com/arkworks-rs/algebra", default-features = false, features = [ "r1cs" ] }
+ark-bls12-377 = { git = "https://github.com/arkworks-rs/algebra", default-features = false, features = [ "curve", "r1cs" ] }
+ark-bls12-381 = { git = "https://github.com/arkworks-rs/algebra", default-features = false, features = [ "curve" ] }
+ark-mnt4-298 = { git = "https://github.com/arkworks-rs/algebra", default-features = false, features = [ "curve", "r1cs" ] }
+ark-mnt6-298 = { git = "https://github.com/arkworks-rs/algebra", default-features = false, features = [ "r1cs" ] }
 criterion = { version = "0.5" }
->>>>>>> 5f41c006
 
 ################################# Benchmarks ##################################
 
