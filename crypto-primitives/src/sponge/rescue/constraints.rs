use crate::sponge::constraints::AbsorbGadget;
use crate::sponge::constraints::{CryptographicSpongeVar, SpongeWithGadget};
use crate::sponge::rescue::{RescueConfig, RescueSponge};
use crate::sponge::DuplexSpongeMode;
use ark_ff::PrimeField;
use ark_r1cs_std::fields::fp::FpVar;
use ark_r1cs_std::prelude::*;
use ark_relations::gr1cs::{ConstraintSystemRef, SynthesisError};

#[cfg(not(feature = "std"))]
use ark_std::vec::Vec;

#[derive(Clone)]
/// the gadget for Rescue sponge
///
/// This implementation of Rescue is entirely from Fractal's implementation in [COS20][cos]
/// with small syntax changes.
///
/// [cos]: https://eprint.iacr.org/2019/1076
pub struct RescueSpongeVar<F: PrimeField> {
    /// Constraint system
    pub cs: ConstraintSystemRef<F>,

    /// Sponge Parameters
    pub parameters: RescueConfig<F>,

    // Sponge State
    /// The sponge's state
    pub state: Vec<FpVar<F>>,
    /// The mode
    pub mode: DuplexSpongeMode,
}

impl<F: PrimeField> SpongeWithGadget<F> for RescueSponge<F> {
    type Var = RescueSpongeVar<F>;
}

impl<F: PrimeField> RescueSpongeVar<F> {
    #[cfg(all(feature = "gr1cs", not(feature = "r1cs")))]
    #[tracing::instrument(target = "gr1cs", skip(self))]
    fn apply_s_box(
        &self,
        state: &mut [FpVar<F>],
        alpha: u64,
        is_forward_pass: bool,
    ) -> Result<(), SynthesisError> {
        use ark_relations::lc;
<<<<<<< HEAD
        let cs = state[0].cs();

        if [alpha] == exponent {
            for state_item in state.iter_mut() {
                let new_state_item =
                    FpVar::new_witness(self.cs(), || state_item.value().map(|e| e.pow(exponent)))?;
                match (&state_item, &new_state_item) {
                    (FpVar::Var(alloc_fp), FpVar::Var(new_alloc_fp)) => {
                        cs.enforce_constraint_arity_2(
                            "XXX",
                            || lc![alloc_fp.variable],
                            || lc![new_alloc_fp.variable],
                        )?;
                        *state_item = new_state_item;
                    }
                    _ => {
                        *state_item = state_item.pow_by_constant(exponent)?;
                    }
                }
            }
        } else {
            for state_item in state.iter_mut() {
                let new_state_item =
                    FpVar::new_witness(self.cs(), || state_item.value().map(|e| e.pow(exponent)))?;
                match (&state_item, &new_state_item) {
                    (FpVar::Var(alloc_fp), FpVar::Var(new_alloc_fp)) => {
                        cs.enforce_constraint_arity_2(
                            "XXX",
                            || lc![new_alloc_fp.variable],
                            || lc![alloc_fp.variable],
                        )?;
                    }
                    _ => {
                        *state_item = state_item.pow_by_constant(exponent)?;
                    }
=======
        let cs = state.iter().fold(ConstraintSystemRef::None, |cs, item| cs.or(item.cs()));

        if is_forward_pass {
            for state_item in state {
                if let FpVar::Var(ref fp) = state_item {
                    let new_state_item = FpVar::new_witness(cs.clone(), || {
                        state_item.value().map(|e| e.pow(&[self.parameters.alpha]))
                    })?;
                    let FpVar::Var(ref new_fp) = new_state_item else {
                        return Err(SynthesisError::AssignmentMissing);
                    };
                    cs.enforce_constraint("XXX", [lc!() + fp.variable, lc!() + new_fp.variable])?;
                    *state_item = new_state_item;
                } else {
                    // If the state item is a constant, we can just raise it to the power of alpha.
                    *state_item = state_item.pow_by_constant(&[self.parameters.alpha])?;
                }
            }
        } else {
            let alpha_inv = self.parameters.alpha_inv.to_u64_digits();
            for state_item in state {
                if let FpVar::Var(ref fp) = state_item {
                    let new_state_item = FpVar::new_witness(cs.clone(), || {
                        state_item.value().map(|e| e.pow(&alpha_inv))
                    })?;
                    let FpVar::Var(ref new_fp) = new_state_item else {
                        return Err(SynthesisError::AssignmentMissing);
                    };
                    cs.enforce_constraint("XXX", [lc!() + new_fp.variable, lc!() + fp.variable])?;
                    *state_item = new_state_item;
                } else {
                    // If the state item is a constant, we can just raise it to alpha_inv.
                    *state_item = state_item.pow_by_constant(&alpha_inv)?;
>>>>>>> 8bda95e7
                }
            }
        }
        Ok(())
    }

    #[cfg(feature = "r1cs")]
    #[tracing::instrument(target = "gr1cs", skip(self))]
    fn apply_s_box(
        &self,
        state: &mut [FpVar<F>],
        alpha: u64,
        is_forward_pass: bool,
    ) -> Result<(), SynthesisError> {
        if is_forward_pass {
            for state_item in state.iter_mut() {
                *state_item = state_item.pow_by_constant([self.parameters.alpha])?;
            }
        } else {
            for state_item in state.iter_mut() {
<<<<<<< HEAD
                let output =
                    FpVar::new_witness(self.cs(), || state_item.value().map(|e| e.pow(exponent)))?;
                let expected_input = output.pow_by_constant([alpha])?;
=======
                let output = FpVar::new_witness(self.cs(), || {
                    state_item
                        .value()
                        .map(|e| e.pow(self.parameters.alpha_inv.to_u64_digits()))
                })
                .unwrap();
                let expected_input = output.pow_by_constant([alpha]).unwrap();
>>>>>>> 8bda95e7
                expected_input.enforce_equal(state_item)?;
                *state_item = output;
            }
        }
        Ok(())
    }

    #[tracing::instrument(target = "gr1cs", skip(self))]
    fn apply_ark(&self, state: &mut [FpVar<F>], round_key: &Vec<F>) -> Result<(), SynthesisError> {
        for (i, state_elem) in state.iter_mut().enumerate() {
            *state_elem += round_key[i];
        }
        Ok(())
    }

    #[tracing::instrument(target = "gr1cs", skip(self))]
    fn apply_mds(&self, state: &mut [FpVar<F>]) -> Result<(), SynthesisError> {
        let mut new_state = Vec::new();
        let zero = FpVar::<F>::zero();
        for i in 0..state.len() {
            let mut cur = zero.clone();
            for (j, state_elem) in state.iter().enumerate() {
                let term = state_elem * self.parameters.mds[i][j];
                cur += &term;
            }
            new_state.push(cur);
        }
        state.clone_from_slice(&new_state[..state.len()]);
        Ok(())
    }

    #[tracing::instrument(target = "gr1cs", skip(self))]
    fn permute(&mut self) -> Result<(), SynthesisError> {
        let mut state = self.state.clone();
<<<<<<< HEAD
        let alpha_inv: Vec<u64> = self.parameters.alpha_inv.to_u64_digits();
        self.apply_ark(&mut state, &self.parameters.arc[0])?;
=======
        let _ = self.apply_ark(&mut state, &self.parameters.arc[0]);
>>>>>>> 8bda95e7
        for (round, round_key) in self.parameters.arc[1..].iter().enumerate() {
            if (round % 2) == 0 {
                self.apply_s_box(&mut state, self.parameters.alpha, false)?;
            } else {
                self.apply_s_box(&mut state, self.parameters.alpha, true)?;
            }
            self.apply_mds(&mut state)?;
            self.apply_ark(&mut state, round_key)?;
        }
        self.state = state;
        Ok(())
    }

    #[tracing::instrument(target = "gr1cs", skip(self))]
    fn absorb_internal(
        &mut self,
        mut rate_start_index: usize,
        elements: &[FpVar<F>],
    ) -> Result<(), SynthesisError> {
        let mut remaining_elements = elements;
        loop {
            // if we can finish in this call
            if rate_start_index + remaining_elements.len() <= self.parameters.rate {
                for (i, element) in remaining_elements.iter().enumerate() {
                    self.state[self.parameters.capacity + i + rate_start_index] += element;
                }
                self.mode = DuplexSpongeMode::Absorbing {
                    next_absorb_index: rate_start_index + remaining_elements.len(),
                };

                return Ok(());
            }
            // otherwise absorb (rate - rate_start_index) elements
            let num_elements_absorbed = self.parameters.rate - rate_start_index;
            for (i, element) in remaining_elements
                .iter()
                .enumerate()
                .take(num_elements_absorbed)
            {
                self.state[self.parameters.capacity + i + rate_start_index] += element;
            }
            self.permute()?;
            // the input elements got truncated by num elements absorbed
            remaining_elements = &remaining_elements[num_elements_absorbed..];
            rate_start_index = 0;
        }
    }

    // Squeeze |output| many elements. This does not end in a squeeze
    #[tracing::instrument(target = "gr1cs", skip(self))]
    fn squeeze_internal(
        &mut self,
        mut rate_start_index: usize,
        output: &mut [FpVar<F>],
    ) -> Result<(), SynthesisError> {
        let mut remaining_output = output;
        loop {
            // if we can finish in this call
            if rate_start_index + remaining_output.len() <= self.parameters.rate {
                remaining_output.clone_from_slice(
                    &self.state[self.parameters.capacity + rate_start_index
                        ..(self.parameters.capacity + remaining_output.len() + rate_start_index)],
                );
                self.mode = DuplexSpongeMode::Squeezing {
                    next_squeeze_index: rate_start_index + remaining_output.len(),
                };
                return Ok(());
            }
            // otherwise squeeze (rate - rate_start_index) elements
            let num_elements_squeezed = self.parameters.rate - rate_start_index;
            remaining_output[..num_elements_squeezed].clone_from_slice(
                &self.state[self.parameters.capacity + rate_start_index
                    ..(self.parameters.capacity + num_elements_squeezed + rate_start_index)],
            );

            // Unless we are done with squeezing in this call, permute.
            if remaining_output.len() != self.parameters.rate {
                self.permute()?;
            }
            // Repeat with updated output slices and rate start index
            remaining_output = &mut remaining_output[num_elements_squeezed..];
            rate_start_index = 0;
        }
    }
}

impl<F: PrimeField> CryptographicSpongeVar<F, RescueSponge<F>> for RescueSpongeVar<F> {
    type Parameters = RescueConfig<F>;

    fn new(cs: ConstraintSystemRef<F>, parameters: &RescueConfig<F>) -> Self {
        let zero = FpVar::<F>::zero();
        let state = vec![zero; parameters.rate + parameters.capacity];
        let mode = DuplexSpongeMode::Absorbing {
            next_absorb_index: 0,
        };

        Self {
            cs,
            parameters: parameters.clone(),
            state,
            mode,
        }
    }

    fn cs(&self) -> ConstraintSystemRef<F> {
        self.cs.clone()
    }

    fn absorb(&mut self, input: &impl AbsorbGadget<F>) -> Result<(), SynthesisError> {
        let input = input.to_sponge_field_elements()?;
        if input.is_empty() {
            return Ok(());
        }

        match self.mode {
            DuplexSpongeMode::Absorbing { next_absorb_index } => {
                let mut absorb_index = next_absorb_index;
                if absorb_index == self.parameters.rate {
                    self.permute()?;
                    absorb_index = 0;
                }
                self.absorb_internal(absorb_index, input.as_slice())?;
            }
            DuplexSpongeMode::Squeezing {
                next_squeeze_index: _,
            } => {
                self.permute()?;
                self.absorb_internal(0, input.as_slice())?;
            }
        };

        Ok(())
    }

    #[tracing::instrument(target = "gr1cs", skip(self))]
    fn squeeze_bytes(&mut self, num_bytes: usize) -> Result<Vec<UInt8<F>>, SynthesisError> {
        let usable_bytes = ((F::MODULUS_BIT_SIZE - 1) / 8) as usize;

        let num_elements = (num_bytes + usable_bytes - 1) / usable_bytes;
        let src_elements = self.squeeze_field_elements(num_elements)?;

        let mut bytes: Vec<UInt8<F>> = Vec::with_capacity(usable_bytes * num_elements);
        for elem in &src_elements {
            bytes.extend_from_slice(&elem.to_bytes_le()?[..usable_bytes]);
        }

        bytes.truncate(num_bytes);
        Ok(bytes)
    }

    #[tracing::instrument(target = "gr1cs", skip(self))]
    fn squeeze_bits(&mut self, num_bits: usize) -> Result<Vec<Boolean<F>>, SynthesisError> {
        let usable_bits = (F::MODULUS_BIT_SIZE - 1) as usize;

        let num_elements = (num_bits + usable_bits - 1) / usable_bits;
        let src_elements = self.squeeze_field_elements(num_elements)?;

        let mut bits: Vec<Boolean<F>> = Vec::with_capacity(usable_bits * num_elements);
        for elem in &src_elements {
            bits.extend_from_slice(&elem.to_bits_le()?[..usable_bits]);
        }

        bits.truncate(num_bits);
        Ok(bits)
    }

    #[tracing::instrument(target = "gr1cs", skip(self))]
    fn squeeze_field_elements(
        &mut self,
        num_elements: usize,
    ) -> Result<Vec<FpVar<F>>, SynthesisError> {
        let zero = FpVar::zero();
        let mut squeezed_elems = vec![zero; num_elements];
        match self.mode {
            DuplexSpongeMode::Absorbing {
                next_absorb_index: _,
            } => {
                self.permute()?;
                self.squeeze_internal(0, &mut squeezed_elems)?;
            }
            DuplexSpongeMode::Squeezing { next_squeeze_index } => {
                let mut squeeze_index = next_squeeze_index;
                if squeeze_index == self.parameters.rate {
                    self.permute()?;
                    squeeze_index = 0;
                }
                self.squeeze_internal(squeeze_index, &mut squeezed_elems)?;
            }
        };

        Ok(squeezed_elems)
    }
}<|MERGE_RESOLUTION|>--- conflicted
+++ resolved
@@ -45,43 +45,6 @@
         is_forward_pass: bool,
     ) -> Result<(), SynthesisError> {
         use ark_relations::lc;
-<<<<<<< HEAD
-        let cs = state[0].cs();
-
-        if [alpha] == exponent {
-            for state_item in state.iter_mut() {
-                let new_state_item =
-                    FpVar::new_witness(self.cs(), || state_item.value().map(|e| e.pow(exponent)))?;
-                match (&state_item, &new_state_item) {
-                    (FpVar::Var(alloc_fp), FpVar::Var(new_alloc_fp)) => {
-                        cs.enforce_constraint_arity_2(
-                            "XXX",
-                            || lc![alloc_fp.variable],
-                            || lc![new_alloc_fp.variable],
-                        )?;
-                        *state_item = new_state_item;
-                    }
-                    _ => {
-                        *state_item = state_item.pow_by_constant(exponent)?;
-                    }
-                }
-            }
-        } else {
-            for state_item in state.iter_mut() {
-                let new_state_item =
-                    FpVar::new_witness(self.cs(), || state_item.value().map(|e| e.pow(exponent)))?;
-                match (&state_item, &new_state_item) {
-                    (FpVar::Var(alloc_fp), FpVar::Var(new_alloc_fp)) => {
-                        cs.enforce_constraint_arity_2(
-                            "XXX",
-                            || lc![new_alloc_fp.variable],
-                            || lc![alloc_fp.variable],
-                        )?;
-                    }
-                    _ => {
-                        *state_item = state_item.pow_by_constant(exponent)?;
-                    }
-=======
         let cs = state.iter().fold(ConstraintSystemRef::None, |cs, item| cs.or(item.cs()));
 
         if is_forward_pass {
@@ -93,7 +56,7 @@
                     let FpVar::Var(ref new_fp) = new_state_item else {
                         return Err(SynthesisError::AssignmentMissing);
                     };
-                    cs.enforce_constraint("XXX", [lc!() + fp.variable, lc!() + new_fp.variable])?;
+                    cs.enforce_constraint("XXX", || lc![fp.variable], || lc![new_fp.variable])?;
                     *state_item = new_state_item;
                 } else {
                     // If the state item is a constant, we can just raise it to the power of alpha.
@@ -110,12 +73,11 @@
                     let FpVar::Var(ref new_fp) = new_state_item else {
                         return Err(SynthesisError::AssignmentMissing);
                     };
-                    cs.enforce_constraint("XXX", [lc!() + new_fp.variable, lc!() + fp.variable])?;
+                    cs.enforce_constraint("XXX", || lc![new_fp.variable], lc![fp.variable])?;
                     *state_item = new_state_item;
                 } else {
                     // If the state item is a constant, we can just raise it to alpha_inv.
                     *state_item = state_item.pow_by_constant(&alpha_inv)?;
->>>>>>> 8bda95e7
                 }
             }
         }
@@ -136,19 +98,12 @@
             }
         } else {
             for state_item in state.iter_mut() {
-<<<<<<< HEAD
-                let output =
-                    FpVar::new_witness(self.cs(), || state_item.value().map(|e| e.pow(exponent)))?;
-                let expected_input = output.pow_by_constant([alpha])?;
-=======
                 let output = FpVar::new_witness(self.cs(), || {
                     state_item
                         .value()
                         .map(|e| e.pow(self.parameters.alpha_inv.to_u64_digits()))
-                })
-                .unwrap();
-                let expected_input = output.pow_by_constant([alpha]).unwrap();
->>>>>>> 8bda95e7
+                })?;
+                let expected_input = output.pow_by_constant([alpha])?;
                 expected_input.enforce_equal(state_item)?;
                 *state_item = output;
             }
@@ -183,12 +138,7 @@
     #[tracing::instrument(target = "gr1cs", skip(self))]
     fn permute(&mut self) -> Result<(), SynthesisError> {
         let mut state = self.state.clone();
-<<<<<<< HEAD
-        let alpha_inv: Vec<u64> = self.parameters.alpha_inv.to_u64_digits();
         self.apply_ark(&mut state, &self.parameters.arc[0])?;
-=======
-        let _ = self.apply_ark(&mut state, &self.parameters.arc[0]);
->>>>>>> 8bda95e7
         for (round, round_key) in self.parameters.arc[1..].iter().enumerate() {
             if (round % 2) == 0 {
                 self.apply_s_box(&mut state, self.parameters.alpha, false)?;
